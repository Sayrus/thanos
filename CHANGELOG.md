# Changelog

All notable changes to this project will be documented in this file.

The format is based on [Keep a Changelog](http://keepachangelog.com/en/1.0.0/)
and this project adheres to [Semantic Versioning](http://semver.org/spec/v2.0.0.html).

NOTE: As semantic versioning states all 0.y.z releases can contain breaking changes in API (flags, grpc API, any backward compatibility)

We use *breaking* word for marking changes that are not backward compatible (relates only to v0.y.z releases.)

## Unreleased

### Fixed

- [#2536](https://github.com/thanos-io/thanos/pull/2536) minio-go: Fixed AWS STS endpoint url to https for Web Identity providers on AWS EKS
- [#2501](https://github.com/thanos-io/thanos/pull/2501) Query: Gracefully handle additional fields in `SeriesResponse` protobuf message that may be added in the future.
- [#2568](https://github.com/thanos-io/thanos/pull/2568) Query: Does not close the connection of strict, static nodes if establishing a connection had succeeded but Info() call failed
- [#2615](https://github.com/thanos-io/thanos/pull/2615) Rule: Fix bugs where rules were out of sync.
<<<<<<< HEAD
- [#2614](https://github.com/thanos-io/thanos/pull/2614) Tracing: Disable Elastic APM Go Agent default tracer on initialization to disable the default metric gatherer
=======
- [#2548](https://github.com/thanos-io/thanos/pull/2548) Query: Fixed rare cases of double counter reset accounting when querying `rate` with deduplication enabled.
>>>>>>> d1ef032b

### Added

- [#2502](https://github.com/thanos-io/thanos/pull/2502) Added `hints` field to `SeriesResponse`. Hints in an opaque data structure that can be used to carry additional information from the store and its content is implementation specific.
- [#2521](https://github.com/thanos-io/thanos/pull/2521) Sidecar: add `thanos_sidecar_reloader_reloads_failed_total`, `thanos_sidecar_reloader_reloads_total`, `thanos_sidecar_reloader_watch_errors_total`, `thanos_sidecar_reloader_watch_events_total` and `thanos_sidecar_reloader_watches` metrics.
- [#2412](https://github.com/thanos-io/thanos/pull/2412) ui: add React UI from Prometheus upstream. Currently only accessible from Query component as only `/graph` endpoint is migrated.
- [#2532](https://github.com/thanos-io/thanos/pull/2532) Store: Added hidden option `--store.caching-bucket.config=<yaml content>` (or `--store.caching-bucket.config-file=<file.yaml>`) for experimental caching bucket, that can cache chunks into shared memcached. This can speed up querying and reduce number of requests to object storage.
- [#2579](https://github.com/thanos-io/thanos/pull/2579) Store: Experimental caching bucket can now cache metadata as well. Config has changed from #2532.

### Changed

- [#2194](https://github.com/thanos-io/thanos/pull/2194) Updated to golang v1.14.2
- [#2505](https://github.com/thanos.io/thanos/pull/2505) Store: remove obsolete `thanos_store_node_info` metric.
- [2513](https://github.com/thanos-io/thanos/pull/2513) Tools: Moved `thanos bucket` commands to `thanos tools bucket`, also
moved `thanos check rules` to `thanos tools rules-check`. `thanos tools rules-check` also takes rules by `--rules` repeated flag not argument
anymore.
- [#2548](https://github.com/thanos-io/thanos/pull/2548/commits/53e69bd89b2b08c18df298eed7d90cb7179cc0ec) Store, Querier: remove duplicated chunks on StoreAPI.

## [v0.12.2](https://github.com/thanos-io/thanos/releases/tag/v0.12.2) - 2020.04.30

### Fixed

- [#2459](https://github.com/thanos-io/thanos/issues/2459) Compact: Fixed issue with old blocks being marked and deleted in a (slow) loop.
- [#2533](https://github.com/thanos-io/thanos/pull/2515) Rule: do not wrap reload endpoint with `/`. Makes `/-/reload` accessible again when no prefix has been specified.

## [v0.12.1](https://github.com/thanos-io/thanos/releases/tag/v0.12.1) - 2020.04.20

### Fixed

- [#2411](https://github.com/thanos-io/thanos/pull/2411) Query: fix a bug where queries might not time out sometimes due to issues with one or more StoreAPIs.
- [#2474](https://github.com/thanos-io/thanos/pull/2474) Store: fix a panic caused by concurrent memory access during block filtering.
- [#2472](https://github.com/thanos-io/thanos/pull/2472) Compact: fix a bug where partial blocks were never deleted, causing spam of warnings.
- [#2484](https://github.com/thanos-io/thanos/pull/2484) Query/Ruler: fix issue #2483, when web.route-prefix is set, it is added twice in HTTP router prefix.
- [#2416](https://github.com/thanos-io/thanos/pull/2416) Bucket: fixes issue #2416 bug in `inspect --sort-by` doesn't work correctly in all cases
- [#2411](https://github.com/thanos-io/thanos/pull/2411) Query: fix a bug where queries might not time out sometimes due to issues with one or more StoreAPIs

### Added

### Changed
- [#2450](https://github.com/thanos-io/thanos/pull/2450) Store: regex-set optimization for `label=~"a|b|c"` matchers.
- [#2475](https://github.com/thanos-io/thanos/pull/2475) Store: remove incorrect optimizations for queries with `=~".*"` and `!=~".*"` matchers.

## [v0.12.0](https://github.com/thanos-io/thanos/releases/tag/v0.12.0) - 2020.04.15

### Fixed

- [#2288](https://github.com/thanos-io/thanos/pull/2288) Ruler: fixes issue #2281, a bug causing incorrect parsing of query address with path prefix.
- [#2238](https://github.com/thanos-io/thanos/pull/2238) Ruler: fixed issue #2204, where a bug in alert queue signaling filled up the queue and alerts were dropped.
- [#2231](https://github.com/thanos-io/thanos/pull/2231) Bucket Web: sort chunks by thanos.downsample.resolution for better grouping.
- [#2254](https://github.com/thanos-io/thanos/pull/2254) Bucket: fix issue where metrics were registered multiple times in bucket replicate.
- [#2271](https://github.com/thanos-io/thanos/pull/2271) Bucket Web: fixed issue #2260, where the bucket passes null when storage is empty.
- [#2339](https://github.com/thanos-io/thanos/pull/2339) Query: fix a bug where `--store.unhealthy-timeout` was never respected.
- [#2208](https://github.com/thanos-io/thanos/pull/2208) Query and Rule: fix handling of `web.route-prefix` to correctly handle `/` and prefixes that do not begin with a `/`.
- [#2311](https://github.com/thanos-io/thanos/pull/2311) Receive: ensure receive component serves TLS when TLS configuration is provided.
- [#2319](https://github.com/thanos-io/thanos/pull/2319) Query: fixed inconsistent naming of metrics.
- [#2390](https://github.com/thanos-io/thanos/pull/2390) Store: fixed bug that was causing all posting offsets to be used instead of only 1/32 as intended; added hidden flag to control this behavior.
- [#2393](https://github.com/thanos-io/thanos/pull/2393) Store: fixed bug causing certain not-existing label values queried to fail with "invalid-size" error from binary header.
- [#2382](https://github.com/thanos-io/thanos/pull/2382) Store: fixed bug causing partial writes of index-header.
- [#2383](https://github.com/thanos-io/thanos/pull/2383) Store: handle expected errors correctly, e.g. do not increment failure counters.


### Added

- [#2252](https://github.com/thanos-io/thanos/pull/2252) Query: add new `--store-strict` flag. More information available [here](/docs/proposals/202001_thanos_query_health_handling.md).
- [#2265](https://github.com/thanos-io/thanos/pull/2265) Compact: add `--wait-interval` to specify compaction wait interval between consecutive compact runs when `--wait` is enabled.
- [#2250](https://github.com/thanos-io/thanos/pull/2250) Compact: enable vertical compaction for offline deduplication (experimental). Uses `--deduplication.replica-label` flag to specify the replica label on which to deduplicate (hidden). Please note that this uses a NAIVE algorithm for merging (no smart replica deduplication, just chaining samples together). This works well for deduplication of blocks with **precisely the same samples** like those produced by Receiver replication. We plan to add a smarter algorithm in the following weeks.
- [#1714](https://github.com/thanos-io/thanos/pull/1714) Compact: the compact component now exposes the bucket web UI when it is run as a long-lived process.
- [#2304](https://github.com/thanos-io/thanos/pull/2304) Store: added `max_item_size` configuration option to memcached-based index cache. This should be set to the max item size configured in memcached (`-I` flag) in order to not waste network round-trips to cache items larger than the limit configured in memcached.
- [#2297](https://github.com/thanos-io/thanos/pull/2297) Store: add `--experimental.enable-index-cache-postings-compression` flag to enable re-encoding and compressing postings before storing them into the cache. Compressed postings take about 10% of the original size.
- [#2357](https://github.com/thanos-io/thanos/pull/2357) Compact and Store: the compact and store components now serve the bucket UI on `:<http-port>/loaded`, which shows exactly the blocks that are currently seen by compactor and the store gateway. The compactor also serves a different bucket UI on `:<http-port>/global`, which shows the status of object storage without any filters.
- [#2166](https://github.com/thanos-io/thanos/pull/2166) Bucket Web: improve the tooltip for the bucket UI; it was reconstructed and now exposes much more information about blocks.
- [#2172](https://github.com/thanos-io/thanos/pull/2172) Store: add support for sharding the store component based on the label hash.
- [#2113](https://github.com/thanos-io/thanos/pull/2113) Bucket: added `thanos bucket replicate` command to replicate blocks from one bucket to another.
- [#1922](https://github.com/thanos-io/thanos/pull/1922) Docs: create a new document to explain sharding in Thanos.
- [#2230](https://github.com/thanos-io/thanos/pull/2230) Store: optimize conversion of labels.

### Changed

- [#2136](https://github.com/thanos-io/thanos/pull/2136) *breaking* Store, Compact, Bucket: schedule block deletion by adding deletion-mark.json. This adds a consistent way for multiple readers and writers to access object storage.
Since there are no consistency guarantees provided by some Object Storage providers, this PR adds a consistent lock-free way of dealing with Object Storage irrespective of the choice of object storage. In order to achieve this co-ordination, blocks are not deleted directly. Instead, blocks are marked for deletion by uploading the `deletion-mark.json` file for the block that was chosen to be deleted. This file contains Unix time of when the block was marked for deletion. If you want to keep existing behavior, you should add `--delete-delay=0s` as a flag.
- [#2090](https://github.com/thanos-io/thanos/issues/2090) *breaking* Downsample command: the `downsample` command has moved and is now a sub-command of the `thanos bucket` sub-command; it cannot be called via `thanos downsample` any more.
- [#2294](https://github.com/thanos-io/thanos/pull/2294) Store: optimizations for fetching postings. Queries using `=~".*"` matchers or negation matchers (`!=...` or `!~...`) benefit the most.
- [#2301](https://github.com/thanos-io/thanos/pull/2301) Ruler: exit with an error when initialization fails.
- [#2310](https://github.com/thanos-io/thanos/pull/2310) Query: report timespan 0 to 0 when discovering no stores.
- [#2330](https://github.com/thanos-io/thanos/pull/2330) Store: index-header is no longer experimental. It is enabled by default for store Gateway. You can disable it with new hidden flag: `--store.disable-index-header`. The `--experimental.enable-index-header` flag was removed.
- [#1848](https://github.com/thanos-io/thanos/pull/1848) Ruler: allow returning error messages when a reload is triggered via HTTP.
- [#2270](https://github.com/thanos-io/thanos/pull/2277) All: Thanos components will now print stack traces when they error out.

## [v0.11.0](https://github.com/thanos-io/thanos/releases/tag/v0.11.0) - 2020.03.02

### Fixed

- [#2033](https://github.com/thanos-io/thanos/pull/2033) Minio-go: Fixed Issue #1494 support Web Identity providers for IAM credentials for AWS EKS.
- [#1985](https://github.com/thanos-io/thanos/pull/1985) Store Gateway: Fixed case where series entry is larger than 64KB in index.
- [#2051](https://github.com/thanos-io/thanos/pull/2051) Ruler: Fixed issue where ruler does not expose shipper metrics.
- [#2101](https://github.com/thanos-io/thanos/pull/2101) Ruler: Fixed bug where thanos_alert_sender_errors_total was not registered.
- [#1789](https://github.com/thanos-io/thanos/pull/1789) Store Gateway: Improve timeouts.
- [#2139](https://github.com/thanos-io/thanos/pull/2139) Properly handle SIGHUP for reloading.
- [#2040](https://github.com/thanos-io/thanos/pull/2040) UI: Fix URL of alerts in Ruler
- [#2033](https://github.com/thanos-io/thanos/pull/1978) Ruler: Fix tracing in Thanos Ruler

### Added

- [#2003](https://github.com/thanos-io/thanos/pull/2003) Query: Support downsampling for /series.
- [#1952](https://github.com/thanos-io/thanos/pull/1952) Store Gateway: Implemented [binary index header](https://thanos.io/proposals/201912_thanos_binary_index_header.md/). This significantly reduces resource consumption (memory, CPU, net bandwidth) for startup and data loading processes as well as baseline memory. This means that adding more blocks into object storage, without querying them will use almost no resources. This, however, **still means that querying large amounts of data** will result in high spikes of memory and CPU use as before, due to simply fetching large amounts of metrics data. Since we fixed baseline, we are now focusing on query performance optimizations in separate initiatives. To enable experimental `index-header` mode run store with hidden `experimental.enable-index-header` flag.
- [#2009](https://github.com/thanos-io/thanos/pull/2009) Store Gateway: Minimum age of all blocks before they are being read. Set it to a safe value (e.g 30m) if your object storage is eventually consistent. GCS and S3 are (roughly) strongly consistent.
- [#1963](https://github.com/thanos-io/thanos/pull/1963) Mixin: Add Thanos Ruler alerts.
- [#1984](https://github.com/thanos-io/thanos/pull/1984) Query: Add cache-control header to not cache on error.
- [#1870](https://github.com/thanos-io/thanos/pull/1870) UI: Persist settings in query.
- [#1969](https://github.com/thanos-io/thanos/pull/1969) Sidecar: allow setting http connection pool size via flags.
- [#1967](https://github.com/thanos-io/thanos/issues/1967) Receive: Allow local TSDB compaction.
- [#1939](https://github.com/thanos-io/thanos/pull/1939) Ruler: Add TLS and authentication support for query endpoints with the `--query.config` and `--query.config-file` CLI flags. See [documentation](docs/components/rule.md/#configuration) for further information.
- [#1982](https://github.com/thanos-io/thanos/pull/1982) Ruler: Add support for Alertmanager v2 API endpoints.
- [#2030](https://github.com/thanos-io/thanos/pull/2030) Query: Add `thanos_proxy_store_empty_stream_responses_total` metric for number of empty responses from stores.
- [#2049](https://github.com/thanos-io/thanos/pull/2049) Tracing: Support sampling on Elastic APM with new sample_rate setting.
- [#2008](https://github.com/thanos-io/thanos/pull/2008) Querier, Receiver, Sidecar, Store: Add gRPC [health check](https://github.com/grpc/grpc/blob/master/doc/health-checking.md) endpoints.
- [#2145](https://github.com/thanos-io/thanos/pull/2145) Tracing: track query sent to prometheus via remote read api.

### Changed

- [#1970](https://github.com/thanos-io/thanos/issues/1970) *breaking* Receive: Use gRPC for forwarding requests between peers. Note that existing values for the `--receive.local-endpoint` flag and the endpoints in the hashring configuration file must now specify the receive gRPC port and must be updated to be a simple `host:port` combination, e.g. `127.0.0.1:10901`, rather than a full HTTP URL, e.g. `http://127.0.0.1:10902/api/v1/receive`.
- [#1933](https://github.com/thanos-io/thanos/pull/1933) Add a flag `--tsdb.wal-compression` to configure whether to enable tsdb wal compression in ruler and receiver.
- [#2021](https://github.com/thanos-io/thanos/pull/2021) Rename metric `thanos_query_duplicated_store_address` to `thanos_query_duplicated_store_addresses_total` and `thanos_rule_duplicated_query_address` to `thanos_rule_duplicated_query_addresses_total`.
- [#2166](https://github.com/thanos-io/thanos/pull/2166) Improve tooltip for bucket web UI.

## [v0.10.1](https://github.com/thanos-io/thanos/releases/tag/v0.10.1) - 2020.01.24

### Fixed

- [#2015](https://github.com/thanos-io/thanos/pull/2015) Sidecar: Querier /api/v1/series bug fixed when time range was ignored inside sidecar.
The bug was noticeable for example when using Grafana template variables.
- [#2120](https://github.com/thanos-io/thanos/pull/2120) Bucket Web: Set state of status prober properly.

## [v0.10.0](https://github.com/thanos-io/thanos/releases/tag/v0.10.0) - 2020.01.13

### Fixed

- [#1919](https://github.com/thanos-io/thanos/issues/1919) Compactor: Fixed potential data loss when uploading older blocks, or upload taking long time while compactor is
running.
- [#1937](https://github.com/thanos-io/thanos/pull/1937) Compactor: Improved synchronization of meta JSON files.
Compactor now properly handles partial block uploads for all operation like retention apply, downsampling and compaction. Additionally:

  * Removed `thanos_compact_sync_meta_*` metrics. Use `thanos_blocks_meta_*` metrics instead.
  * Added `thanos_consistency_delay_seconds` and `thanos_compactor_aborted_partial_uploads_deletion_attempts_total` metrics.

- [#1936](https://github.com/thanos-io/thanos/pull/1936) Store: Improved synchronization of meta JSON files. Store now properly handles corrupted disk cache. Added meta.json sync metrics.
- [#1856](https://github.com/thanos-io/thanos/pull/1856) Receive: close DBReadOnly after flushing to fix a memory leak.
- [#1882](https://github.com/thanos-io/thanos/pull/1882) Receive: upload to object storage as 'receive' rather than 'sidecar'.
- [#1907](https://github.com/thanos-io/thanos/pull/1907) Store: Fixed the duration unit for the metric `thanos_bucket_store_series_gate_duration_seconds`.
- [#1931](https://github.com/thanos-io/thanos/pull/1931) Compact: Fixed the compactor successfully exiting when actually an error occurred while compacting a blocks group.
- [#1872](https://github.com/thanos-io/thanos/pull/1872) Ruler: `/api/v1/rules` now shows a properly formatted value
- [#1945](https://github.com/thanos-io/thanos/pull/1945) `master` container images are now built with Go 1.13
- [#1956](https://github.com/thanos-io/thanos/pull/1956) Ruler: now properly ignores duplicated query addresses
- [#1975](https://github.com/thanos-io/thanos/pull/1975) Store Gateway: fixed panic caused by memcached servers selector when there's 1 memcached node

### Added

- [#1852](https://github.com/thanos-io/thanos/pull/1852) Add support for `AWS_CONTAINER_CREDENTIALS_FULL_URI` by upgrading to minio-go v6.0.44
- [#1854](https://github.com/thanos-io/thanos/pull/1854) Update Rule UI to support alerts count displaying and filtering.
- [#1838](https://github.com/thanos-io/thanos/pull/1838) Ruler: Add TLS and authentication support for Alertmanager with the `--alertmanagers.config` and `--alertmanagers.config-file` CLI flags. See [documentation](docs/components/rule.md/#configuration) for further information.
- [#1838](https://github.com/thanos-io/thanos/pull/1838) Ruler: Add a new `--alertmanagers.sd-dns-interval` CLI option to specify the interval between DNS resolutions of Alertmanager hosts.
- [#1881](https://github.com/thanos-io/thanos/pull/1881) Store Gateway: memcached support for index cache. See [documentation](docs/components/store.md/#index-cache) for further information.
- [#1904](https://github.com/thanos-io/thanos/pull/1904) Add a skip-chunks option in Store Series API to improve the response time of `/api/v1/series` endpoint.
- [#1910](https://github.com/thanos-io/thanos/pull/1910) Query: `/api/v1/labels` now understands `POST` - useful for sending bigger requests

### Changed

- [#1947](https://github.com/thanos-io/thanos/pull/1947) Upgraded Prometheus dependencies to v2.15.2. This includes:

  * Compactor: Significant reduction of memory footprint for compaction and downsampling process.
  * Querier: Accepting spaces between time range and square bracket. e.g `[ 5m]`
  * Querier: Improved PromQL parser performance.

- [#1833](https://github.com/thanos-io/thanos/pull/1833) `--shipper.upload-compacted` flag has been promoted to non hidden, non experimental state. More info available [here](docs/quick-tutorial.md#uploading-old-metrics).
- [#1867](https://github.com/thanos-io/thanos/pull/1867) Ruler: now sets a `Thanos/$version` `User-Agent` in requests
- [#1887](https://github.com/thanos-io/thanos/pull/1887) Service discovery now deduplicates targets between different target groups

## [v0.9.0](https://github.com/thanos-io/thanos/releases/tag/v0.9.0) - 2019.12.03

### Added

- [#1678](https://github.com/thanos-io/thanos/pull/1678) Add Lightstep as a tracing provider.
- [#1687](https://github.com/thanos-io/thanos/pull/1687) Add a new `--grpc-grace-period` CLI option to components which serve gRPC to set how long to wait until gRPC Server shuts down.
- [#1660](https://github.com/thanos-io/thanos/pull/1660) Sidecar: Add a new `--prometheus.ready_timeout` CLI option to the sidecar to set how long to wait until Prometheus starts up.
- [#1573](https://github.com/thanos-io/thanos/pull/1573) `AliYun OSS` object storage, see [documents](docs/storage.md#aliyun-oss) for further information.
- [#1680](https://github.com/thanos-io/thanos/pull/1680) Add a new `--http-grace-period` CLI option to components which serve HTTP to set how long to wait until HTTP Server shuts down.
- [#1712](https://github.com/thanos-io/thanos/pull/1712) Bucket: Rename flag on bucket web component from `--listen` to `--http-address` to match other components.
- [#1733](https://github.com/thanos-io/thanos/pull/1733) Compactor: New metric `thanos_compactor_iterations_total` on Thanos Compactor which shows the number of successful iterations.
- [#1758](https://github.com/thanos-io/thanos/pull/1758) Bucket: `thanos bucket web` now supports `--web.external-prefix` for proxying on a subpath.
- [#1770](https://github.com/thanos-io/thanos/pull/1770) Bucket: Add `--web.prefix-header` flags to allow for bucket UI to be accessible behind a reverse proxy.
- [#1668](https://github.com/thanos-io/thanos/pull/1668) Receiver: Added TLS options for both server and client remote write.

### Fixed

- [#1656](https://github.com/thanos-io/thanos/pull/1656) Store Gateway: Store now starts metric and status probe HTTP server earlier in its start-up sequence. `/-/healthy` endpoint now starts to respond with success earlier. `/metrics` endpoint starts serving metrics earlier as well. Make sure to point your readiness probes to the `/-/ready` endpoint rather than `/metrics`.
- [#1669](https://github.com/thanos-io/thanos/pull/1669) Store Gateway: Fixed store sharding. Now it does not load excluded meta.jsons and load/fetch index-cache.json files.
- [#1670](https://github.com/thanos-io/thanos/pull/1670) Sidecar: Fixed un-ordered blocks upload. Sidecar now uploads the oldest blocks first.
- [#1568](https://github.com/thanos-io/thanos/pull/1709) Store Gateway: Store now retains the first raw value of a chunk during downsampling to avoid losing some counter resets that occur on an aggregation boundary.
- [#1751](https://github.com/thanos-io/thanos/pull/1751) Querier: Fixed labels for StoreUI
- [#1773](https://github.com/thanos-io/thanos/pull/1773) Ruler: Fixed the /api/v1/rules endpoint that returned 500 status code with `failed to assert type of rule ...` message.
- [#1770](https://github.com/thanos-io/thanos/pull/1770) Querier: Fixed `--web.external-prefix` 404s for static resources.
- [#1785](https://github.com/thanos-io/thanos/pull/1785) Ruler: The /api/v1/rules endpoints now returns the original rule filenames.
- [#1791](https://github.com/thanos-io/thanos/pull/1791) Ruler: Ruler now supports identical rule filenames in different directories.
- [#1562](https://github.com/thanos-io/thanos/pull/1562) Querier: Downsampling option now carries through URL.
- [#1675](https://github.com/thanos-io/thanos/pull/1675) Querier: Reduced resource usage while using certain queries like `offset`.
- [#1725](https://github.com/thanos-io/thanos/pull/1725) & [#1718](https://github.com/thanos-io/thanos/pull/1718) Store Gateway: Per request memory improvements.

### Changed

- [#1666](https://github.com/thanos-io/thanos/pull/1666) Compact: `thanos_compact_group_compactions_total` now counts block compactions, so operations that resulted in a compacted block. The old behaviour
is now exposed by new metric: `thanos_compact_group_compaction_runs_started_total` and `thanos_compact_group_compaction_runs_completed_total` which counts compaction runs overall.
- [#1748](https://github.com/thanos-io/thanos/pull/1748) Updated all dependencies.
- [#1694](https://github.com/thanos-io/thanos/pull/1694) `prober_ready` and `prober_healthy` metrics are removed, for sake of `status`. Now `status` exposes same metric with a label, `check`. `check` can have "healty" or "ready" depending on status of the probe.
- [#1790](https://github.com/thanos-io/thanos/pull/1790) Ruler: Fixes subqueries support for ruler.
- [#1769](https://github.com/thanos-io/thanos/pull/1769) & [#1545](https://github.com/thanos-io/thanos/pull/1545) Adjusted most of the metrics histogram buckets.

## [v0.8.1](https://github.com/thanos-io/thanos/releases/tag/v0.8.1) - 2019.10.14

### Fixed

- [#1632](https://github.com/thanos-io/thanos/issues/1632) Removes the duplicated external labels detection on Thanos Querier; warning only; Made Store Gateway compatible with older Querier versions.
  * NOTE: `thanos_store_nodes_grpc_connections` metric is now per `external_labels` and `store_type`. It is a recommended  metric for Querier storeAPIs. `thanos_store_node_info` is marked as obsolete and will be removed in next release.
  * NOTE2: Store Gateway is now advertising artificial: `"@thanos_compatibility_store_type=store"` label. This is to have the current Store Gateway compatible with Querier pre v0.8.0.
  This label can be disabled by hidden `debug.advertise-compatibility-label=false` flag on Store Gateway.

## [v0.8.0](https://github.com/thanos-io/thanos/releases/tag/v0.8.0) - 2019.10.10

Lot's of improvements this release! Noteworthy items:
- First Katacoda tutorial! 🐱
- Fixed Deletion order causing Compactor to produce not needed 👻 blocks with missing random files.
- Store GW memory improvements (more to come!).
- Querier allows multiple deduplication labels.
- Both Compactor and Store Gateway can be **sharded** within the same bucket using relabelling!
- Sidecar exposed data from Prometheus can be now limited to given `min-time` (e.g 3h only).
- Numerous Thanos Receive improvements.

Make sure you check out Prometheus 2.13.0 as well. New release drastically improves usage and resource consumption of
both Prometheus and sidecar with Thanos: https://prometheus.io/blog/2019/10/10/remote-read-meets-streaming/

### Added

- [#1619](https://github.com/thanos-io/thanos/pull/1619) Thanos sidecar allows to limit min time range for data it exposes from Prometheus.
- [#1583](https://github.com/thanos-io/thanos/pull/1583) Thanos sharding:
  - Add relabel config (`--selector.relabel-config-file` and `selector.relabel-config`) into Thanos Store and Compact components.
Selecting blocks to serve depends on the result of block labels relabeling.
  - For store gateway, advertise labels from "approved" blocks.
- [#1540](https://github.com/thanos-io/thanos/pull/1540) Thanos Downsample added `/-/ready` and `/-/healthy` endpoints.
- [#1538](https://github.com/thanos-io/thanos/pull/1538) Thanos Rule added `/-/ready` and `/-/healthy` endpoints.
- [#1537](https://github.com/thanos-io/thanos/pull/1537) Thanos Receive added `/-/ready` and `/-/healthy` endpoints.
- [#1460](https://github.com/thanos-io/thanos/pull/1460) Thanos Store Added `/-/ready` and `/-/healthy` endpoints.
- [#1534](https://github.com/thanos-io/thanos/pull/1534) Thanos Query Added `/-/ready` and `/-/healthy` endpoints.
- [#1533](https://github.com/thanos-io/thanos/pull/1533) Thanos inspect now supports the timeout flag.
- [#1496](https://github.com/thanos-io/thanos/pull/1496) Thanos Receive now supports setting block duration.
- [#1362](https://github.com/thanos-io/thanos/pull/1362) Optional `replicaLabels` param for `/query` and
`/query_range` querier endpoints. When provided overwrite the `query.replica-label` cli flags.
- [#1482](https://github.com/thanos-io/thanos/pull/1482) Thanos now supports Elastic APM as tracing provider.
- [#1612](https://github.com/thanos-io/thanos/pull/1612) Thanos Rule added `resendDelay` flag.
- [#1480](https://github.com/thanos-io/thanos/pull/1480) Thanos Receive flushes storage on hashring change.
- [#1613](https://github.com/thanos-io/thanos/pull/1613) Thanos Receive now traces forwarded requests.

### Changed

- [#1362](https://github.com/thanos-io/thanos/pull/1362) `query.replica-label` configuration can be provided more than
once for multiple deduplication labels like: `--query.replica-label=prometheus_replica --query.replica-label=service`.
- [#1581](https://github.com/thanos-io/thanos/pull/1581) Thanos Store now can use smaller buffer sizes for Bytes pool; reducing memory for some requests.
- [#1622](https://github.com/thanos-io/thanos/pull/1622) & [#1590](https://github.com/thanos-io/thanos/pull/1590) Upgraded to Go 1.13.1
- [#1498](https://github.com/thanos-io/thanos/pull/1498) Thanos Receive change flag `labels` to `label` to be consistent with other commands.

### Fixed

- [#1525](https://github.com/thanos-io/thanos/pull/1525) Thanos now deletes block's file in correct order allowing to detect partial blocks without problems.
- [#1505](https://github.com/thanos-io/thanos/pull/1505) Thanos Store now removes invalid local cache blocks.
- [#1587](https://github.com/thanos-io/thanos/pull/1587) Thanos Sidecar cleanups all cache dirs after each compaction run.
- [#1582](https://github.com/thanos-io/thanos/pull/1582) Thanos Rule correctly parses Alertmanager URL if there is more `+` in it.
- [#1544](https://github.com/thanos-io/thanos/pull/1544) Iterating over object store is resilient to the edge case for some providers.
- [#1469](https://github.com/thanos-io/thanos/pull/1469) Fixed Azure potential failures (EOF) when requesting more data then blob has.
- [#1512](https://github.com/thanos-io/thanos/pull/1512) Thanos Store fixed memory leak for chunk pool.
- [#1488](https://github.com/thanos-io/thanos/pull/1488) Thanos Rule now now correctly links to query URL from rules and alerts.

## [v0.7.0](https://github.com/thanos-io/thanos/releases/tag/v0.7.0) - 2019.09.02

Accepted into CNCF:
- Thanos moved to new repository <https://github.com/thanos-io/thanos>
- Docker images moved to <https://quay.io/thanos/thanos> and mirrored at <https://hub.docker.com/r/thanosio/thanos>
- Slack moved to <https://slack.cncf.io> `#thanos`/`#thanos-dev`/`#thanos-prs`

### Added

- [#1478](https://github.com/thanos-io/thanos/pull/1478) Thanos components now exposes gRPC server metrics as soon as server starts, to provide more reliable data for instrumentation.
- [#1378](https://github.com/thanos-io/thanos/pull/1378) Thanos Receive now exposes `thanos_receive_config_hash`, `thanos_receive_config_last_reload_successful` and `thanos_receive_config_last_reload_success_timestamp_seconds` metrics to track latest configuration change
- [#1268](https://github.com/thanos-io/thanos/pull/1268) Thanos Sidecar added support for newest Prometheus streaming remote read added [here](https://github.com/prometheus/prometheus/pull/5703). This massively improves memory required by single
  request for both Prometheus and sidecar. Single requests now should take constant amount of memory on sidecar, so resource consumption prediction is now straightforward. This will be used if you have Prometheus `2.13` or `2.12-master`.
- [#1358](https://github.com/thanos-io/thanos/pull/1358) Added `part_size` configuration option for HTTP multipart requests minimum part size for S3 storage type
- [#1363](https://github.com/thanos-io/thanos/pull/1363) Thanos Receive now exposes `thanos_receive_hashring_nodes` and `thanos_receive_hashring_tenants` metrics to monitor status of hash-rings
- [#1395](https://github.com/thanos-io/thanos/pull/1395) Thanos Sidecar added `/-/ready` and `/-/healthy` endpoints to Thanos sidecar.
- [#1297](https://github.com/thanos-io/thanos/pull/1297) Thanos Compact added `/-/ready` and `/-/healthy` endpoints to Thanos compact.
- [#1431](https://github.com/thanos-io/thanos/pull/1431) Thanos Query added hidden flag to allow the use of downsampled resolution data for instant queries.
- [#1408](https://github.com/thanos-io/thanos/pull/1408) Thanos Store Gateway can now allow the specifying of supported time ranges it will serve (time sharding). Flags: `min-time` & `max-time`

### Changed

- [#1414](https://github.com/thanos-io/thanos/pull/1413) Upgraded important dependencies: Prometheus to 2.12-rc.0. TSDB is now part of Prometheus.
- [#1380](https://github.com/thanos-io/thanos/pull/1380) Upgraded important dependencies: Prometheus to 2.11.1 and TSDB to 0.9.1. Some changes affecting Querier:
  - [ENHANCEMENT] Query performance improvement: Efficient iteration and search in HashForLabels and HashWithoutLabels. #5707
  - [ENHANCEMENT] Optimize queries using regexp for set lookups. tsdb#602
  - [BUGFIX] prometheus_tsdb_compactions_failed_total is now incremented on any compaction failure. tsdb#613
  - [BUGFIX] PromQL: Correctly display {__name__="a"}.
- [#1338](https://github.com/thanos-io/thanos/pull/1338) Thanos Query still warns on store API duplicate, but allows a single one from duplicated set. This is gracefully warn about the problematic logic and not disrupt immediately.
- [#1385](https://github.com/thanos-io/thanos/pull/1385) Thanos Compact exposes flag to disable downsampling `downsampling.disable`.

### Fixed

- [#1327](https://github.com/thanos-io/thanos/pull/1327) Thanos Query `/series` API end-point now properly returns an empty array just like Prometheus if there are no results
- [#1302](https://github.com/thanos-io/thanos/pull/1302) Thanos now efficiently reuses HTTP keep-alive connections
- [#1371](https://github.com/thanos-io/thanos/pull/1371) Thanos Receive fixed race condition in hashring
- [#1430](https://github.com/thanos-io/thanos/pull/1430) Thanos fixed value of GOMAXPROCS inside container.
- [#1410](https://github.com/thanos-io/thanos/pull/1410) Fix for CVE-2019-10215

### Deprecated

- [#1458](https://github.com/thanos-io/thanos/pull/1458) Thanos Query and Receive now use common instrumentation middleware. As as result, for sake of `http_requests_total` and `http_request_duration_seconds_bucket`; Thanos Query no longer exposes `thanos_query_api_instant_query_duration_seconds`, `thanos_query_api_range_query_duration_second` metrics and Thanos Receive no longer exposes `thanos_http_request_duration_seconds`, `thanos_http_requests_total`, `thanos_http_response_size_bytes`.
- [#1423](https://github.com/thanos-io/thanos/pull/1423) Thanos Bench deprecated.

## [v0.6.0](https://github.com/thanos-io/thanos/releases/tag/v0.6.0) - 2019.07.18

### Added

- [#1097](https://github.com/thanos-io/thanos/pull/1097) Added `thanos check rules` linter for Thanos rule rules files.

- [#1253](https://github.com/thanos-io/thanos/pull/1253) Add support for specifying a maximum amount of retries when using Azure Blob storage (default: no retries).

- [#1244](https://github.com/thanos-io/thanos/pull/1244) Thanos Compact now exposes new metrics `thanos_compact_downsample_total` and `thanos_compact_downsample_failures_total` which are useful to catch when errors happen

- [#1260](https://github.com/thanos-io/thanos/pull/1260) Thanos Query/Rule now exposes metrics `thanos_querier_store_apis_dns_provider_results` and `thanos_ruler_query_apis_dns_provider_results` which tell how many addresses were configured and how many were actually discovered respectively

- [#1248](https://github.com/thanos-io/thanos/pull/1248) Add a web UI to show the state of remote storage.

- [#1217](https://github.com/thanos-io/thanos/pull/1217) Thanos Receive gained basic hashring support

- [#1262](https://github.com/thanos-io/thanos/pull/1262) Thanos Receive got a new metric `thanos_http_requests_total` which shows how many requests were handled by it

- [#1243](https://github.com/thanos-io/thanos/pull/1243) Thanos Receive got an ability to forward time series data between nodes. Now you can pass the hashring configuration via `--receive.hashrings-file`; the refresh interval `--receive.hashrings-file-refresh-interval`; the name of the local node's name `--receive.local-endpoint`; and finally the header's name which is used to determine the tenant `--receive.tenant-header`.

- [#1147](https://github.com/thanos-io/thanos/pull/1147) Support for the Jaeger tracer has been added!

*breaking* New common flags were added for configuring tracing: `--tracing.config-file` and `--tracing.config`. You can either pass a file to Thanos with the tracing configuration or pass it in the command line itself. Old `--gcloudtrace.*` flags were removed :warning:

To migrate over the old `--gcloudtrace.*` configuration, your tracing configuration should look like this:

```yaml

---
type: STACKDRIVER
config:
- service_name: 'foo'
  project_id: '123'
  sample_factor: 123
```

The other `type` you can use is `JAEGER` now. The `config` keys and values are Jaeger specific and you can find all of the information [here](https://github.com/jaegertracing/jaeger-client-go#environment-variables).

### Changed

- [#1284](https://github.com/thanos-io/thanos/pull/1284) Add support for multiple label-sets in Info gRPC service.
This deprecates the single `Labels` slice of the `InfoResponse`, in a future release backward compatible handling for the single set of Labels will be removed. Upgrading to v0.6.0 or higher is advised.
*breaking* If you run have duplicate queries in your Querier configuration with hierarchical federation of multiple Queries this PR makes Thanos Querier to detect this case and block all duplicates. Refer to 0.6.1 which at least allows for single replica to work.

- [#1314](https://github.com/thanos-io/thanos/pull/1314) Removes `http_request_duration_microseconds` (Summary) and adds `http_request_duration_seconds` (Histogram) from http server instrumentation used in Thanos APIs and UIs.

- [#1287](https://github.com/thanos-io/thanos/pull/1287) Sidecar now waits on Prometheus' external labels before starting the uploading process

- [#1261](https://github.com/thanos-io/thanos/pull/1261) Thanos Receive now exposes metrics `thanos_http_request_duration_seconds` and `thanos_http_response_size_bytes` properly of each handler

- [#1274](https://github.com/thanos-io/thanos/pull/1274) Iteration limit has been lifted from the LRU cache so there should be no more spam of error messages as they were harmless

- [#1321](https://github.com/thanos-io/thanos/pull/1321) Thanos Query now fails early on a query which only uses external labels - this improves clarity in certain situations

### Fixed

- [#1227](https://github.com/thanos-io/thanos/pull/1227) Some context handling issues were fixed in Thanos Compact; some unnecessary memory allocations were removed in the hot path of Thanos Store.

- [#1183](https://github.com/thanos-io/thanos/pull/1183) Compactor now correctly propagates retriable/haltable errors which means that it will not unnecessarily restart if such an error occurs

- [#1231](https://github.com/thanos-io/thanos/pull/1231) Receive now correctly handles SIGINT and closes without deadlocking

- [#1278](https://github.com/thanos-io/thanos/pull/1278) Fixed inflated values problem with `sum()` on Thanos Query

- [#1280](https://github.com/thanos-io/thanos/pull/1280) Fixed a problem with concurrent writes to a `map` in Thanos Query while rendering the UI

- [#1311](https://github.com/thanos-io/thanos/pull/1311) Fixed occasional panics in Compact and Store when using Azure Blob cloud storage caused by lack of error checking in client library.

- [#1322](https://github.com/thanos-io/thanos/pull/1322) Removed duplicated closing of the gRPC listener - this gets rid of harmless messages like `store gRPC listener: close tcp 0.0.0.0:10901: use of closed network connection` when those programs are being closed

### Deprecated

- [#1216](https://github.com/thanos-io/thanos/pull/1216) the old "Command-line flags" has been removed from Thanos Query UI since it was not populated and because we are striving for consistency

## [v0.5.0](https://github.com/thanos-io/thanos/releases/tag/v0.5.0) - 2019.06.05

TL;DR: Store LRU cache is no longer leaking, Upgraded Thanos UI to Prometheus 2.9, Fixed auto-downsampling, Moved to Go 1.12.5 and more.

This version moved tarballs to Golang 1.12.5 from 1.11 as well, so same warning applies if you use `container_memory_usage_bytes` from cadvisor. Use `container_memory_working_set_bytes` instead.

*breaking* As announced couple of times this release also removes gossip with all configuration flags (`--cluster.*`).

### Fixed

- [#1142](https://github.com/thanos-io/thanos/pull/1142) fixed major leak on store LRU cache for index items (postings and series).
- [#1163](https://github.com/thanos-io/thanos/pull/1163) sidecar is no longer blocking for custom Prometheus versions/builds. It only checks if flags return non 404, then it performs optional checks.
- [#1146](https://github.com/thanos-io/thanos/pull/1146) store/bucket: make getFor() work with interleaved resolutions.
- [#1157](https://github.com/thanos-io/thanos/pull/1157) querier correctly handles duplicated stores when some store changes external labels in place.

### Added

- [#1094](https://github.com/thanos-io/thanos/pull/1094) Allow configuring the response header timeout for the S3 client.

### Changed

- [#1118](https://github.com/thanos-io/thanos/pull/1118) *breaking* swift: Added support for cross-domain authentication by introducing `userDomainID`, `userDomainName`, `projectDomainID`, `projectDomainName`.
  The outdated terms `tenantID`, `tenantName` are deprecated and have been replaced by `projectID`, `projectName`.

- [#1066](https://github.com/thanos-io/thanos/pull/1066) Upgrade Thanos ui to Prometheus v2.9.1.

  Changes from the upstream:
  * query:
    - [ENHANCEMENT] Update moment.js and moment-timezone.js [PR #4679](https://github.com/prometheus/prometheus/pull/4679)
    - [ENHANCEMENT] Support to query elements by a specific time [PR #4764](https://github.com/prometheus/prometheus/pull/4764)
    - [ENHANCEMENT] Update to Bootstrap 4.1.3 [PR #5192](https://github.com/prometheus/prometheus/pull/5192)
    - [BUGFIX] Limit number of merics in prometheus UI [PR #5139](https://github.com/prometheus/prometheus/pull/5139)
    - [BUGFIX] Web interface Quality of Life improvements [PR #5201](https://github.com/prometheus/prometheus/pull/5201)
  * rule:
    - [ENHANCEMENT] Improve rule views by wrapping lines [PR #4702](https://github.com/prometheus/prometheus/pull/4702)
    - [ENHANCEMENT] Show rule evaluation errors on rules page [PR #4457](https://github.com/prometheus/prometheus/pull/4457)

- [#1156](https://github.com/thanos-io/thanos/pull/1156) Moved CI and docker multistage to Golang 1.12.5 for latest mem alloc improvements.
- [#1103](https://github.com/thanos-io/thanos/pull/1103) Updated go-cos deps. (COS bucket client).
- [#1149](https://github.com/thanos-io/thanos/pull/1149) Updated google Golang API deps (GCS bucket client).
- [#1190](https://github.com/thanos-io/thanos/pull/1190) Updated minio deps (S3 bucket client). This fixes minio retries.

- [#1133](https://github.com/thanos-io/thanos/pull/1133) Use prometheus v2.9.2, common v0.4.0 & tsdb v0.8.0.

  Changes from the upstreams:
  * store gateway:
    - [ENHANCEMENT] Fast path for EmptyPostings cases in Merge, Intersect and Without.
  * store gateway & compactor:
    - [BUGFIX] Fix fd and vm_area leak on error path in chunks.NewDirReader.
    - [BUGFIX] Fix fd and vm_area leak on error path in index.NewFileReader.
  * query:
    - [BUGFIX] Make sure subquery range is taken into account for selection #5467
    - [ENHANCEMENT] Check for cancellation on every step of a range evaluation. #5131
    - [BUGFIX] Exponentation operator to drop metric name in result of operation. #5329
    - [BUGFIX] Fix output sample values for scalar-to-vector comparison operations. #5454
  * rule:
    - [BUGFIX] Reload rules: copy state on both name and labels. #5368

## Deprecated

- [#1008](https://github.com/thanos-io/thanos/pull/1008) *breaking* Removed Gossip implementation. All `--cluster.*` flags removed and Thanos will error out if any is provided.

## [v0.4.0](https://github.com/thanos-io/thanos/releases/tag/v0.4.0) - 2019.05.3

:warning: **IMPORTANT** :warning: This is the last release that supports gossip. From Thanos v0.5.0, gossip will be completely removed.

This release also disables gossip mode by default for all components.
See [this](docs/proposals/201809_gossip-removal.md) for more details.

:warning: This release moves Thanos docker images (NOT artifacts by accident) to Golang 1.12. This release includes change in GC's memory release which gives following effect (source: https://golang.org/doc/go1.12):

> On Linux, the runtime now uses MADV_FREE to release unused memory. This is more efficient but may result in higher reported RSS. The kernel will reclaim the unused data when it is needed. To revert to the Go 1.11 behavior (MADV_DONTNEED), set the environment variable GODEBUG=madvdontneed=1.

If you want to see exact memory allocation of Thanos process:
* Use `go_memstats_heap_alloc_bytes` metric exposed by Golang or `container_memory_working_set_bytes` exposed by cadvisor.
* Add `GODEBUG=madvdontneed=1` before running Thanos binary to revert to memory releasing to pre 1.12 logic.

Using cadvisor `container_memory_usage_bytes` metric could be misleading e.g: https://github.com/google/cadvisor/issues/2242

### Added

- [thanos.io](https://thanos.io) website & automation :tada:
- [#1053](https://github.com/thanos-io/thanos/pull/1053) compactor: Compactor & store gateway now handles incomplete uploads gracefully. Added hard limit on how long block upload can take (30m).
- [#811](https://github.com/thanos-io/thanos/pull/811) Remote write receiver component :heart: :heart: thanks to RedHat (@brancz) contribution.
- [#910](https://github.com/thanos-io/thanos/pull/910) Query's stores UI page is now sorted by type and old DNS or File SD stores are removed after 5 minutes (configurable via the new `--store.unhealthy-timeout=5m` flag).
- [#905](https://github.com/thanos-io/thanos/pull/905) Thanos support for Query API: /api/v1/labels. Notice that the API was added in Prometheus v2.6.
- [#798](https://github.com/thanos-io/thanos/pull/798) Ability to limit the maximum number of concurrent request to Series() calls in Thanos Store and the maximum amount of samples we handle.
- [#1060](https://github.com/thanos-io/thanos/pull/1060) Allow specifying region attribute in S3 storage configuration

:warning: **WARNING** :warning: #798 adds a new default limit to Thanos Store: `--store.grpc.series-max-concurrency`. Most likely you will want to make it the same as `--query.max-concurrent` on Thanos Query.

New options:

  New Store flags:

    * `--store.grpc.series-sample-limit` limits the amount of samples that might be retrieved on a single Series() call. By default it is 0. Consider enabling it by setting it to more than 0 if you are running on limited resources.
    * `--store.grpc.series-max-concurrency` limits the number of concurrent Series() calls in Thanos Store. By default it is 20. Considering making it lower or bigger depending on the scale of your deployment.

  New Store metrics:

    * `thanos_bucket_store_queries_dropped_total` shows how many queries were dropped due to the samples limit;
    * `thanos_bucket_store_queries_concurrent_max` is a constant metric which shows how many Series() calls can concurrently be executed by Thanos Store;
    * `thanos_bucket_store_queries_in_flight` shows how many queries are currently "in flight" i.e. they are being executed;
    * `thanos_bucket_store_gate_duration_seconds` shows how many seconds it took for queries to pass through the gate in both cases - when that fails and when it does not.

  New Store tracing span:
    * `store_query_gate_ismyturn` shows how long it took for a query to pass (or not) through the gate.

- [#1016](https://github.com/thanos-io/thanos/pull/1016) Added option for another DNS resolver (miekg/dns client).
Note that this is required to have SRV resolution working on [Golang 1.11+ with KubeDNS below v1.14](https://github.com/golang/go/issues/27546)

   New Querier and Ruler flag: `-- store.sd-dns-resolver` which allows to specify resolver to use. Either `golang` or `miekgdns`

- [#986](https://github.com/thanos-io/thanos/pull/986) Allow to save some startup & sync time in store gateway as it is no longer needed to compute index-cache from block index on its own for larger blocks.
  The store Gateway still can do it, but it first checks bucket if there is index-cached uploaded already.
  In the same time, compactor precomputes the index cache file on every compaction.

  New Compactor flag: `--index.generate-missing-cache-file` was added to allow quicker addition of index cache files. If enabled it precomputes missing files on compactor startup. Note that it will take time and it's only one-off step per bucket.

- [#887](https://github.com/thanos-io/thanos/pull/887) Compact: Added new `--block-sync-concurrency` flag, which allows you to configure number of goroutines to use when syncing block metadata from object storage.
- [#928](https://github.com/thanos-io/thanos/pull/928) Query: Added `--store.response-timeout` flag. If a Store doesn't send any data in this specified duration then a Store will be ignored and partial data will be returned if it's enabled. 0 disables timeout.
- [#893](https://github.com/thanos-io/thanos/pull/893) S3 storage backend has graduated to `stable` maturity level.
- [#936](https://github.com/thanos-io/thanos/pull/936) Azure storage backend has graduated to `stable` maturity level.
- [#937](https://github.com/thanos-io/thanos/pull/937) S3: added trace functionality. You can add `trace.enable: true` to enable the minio client's verbose logging.
- [#953](https://github.com/thanos-io/thanos/pull/953) Compact: now has a hidden flag `--debug.accept-malformed-index`. Compaction index verification will ignore out of order label names.
- [#963](https://github.com/thanos-io/thanos/pull/963) GCS: added possibility to inline ServiceAccount into GCS config.
- [#1010](https://github.com/thanos-io/thanos/pull/1010) Compact: added new flag `--compact.concurrency`. Number of goroutines to use when compacting groups.
- [#1028](https://github.com/thanos-io/thanos/pull/1028) Query: added `--query.default-evaluation-interval`, which sets default evaluation interval for sub queries.
- [#980](https://github.com/thanos-io/thanos/pull/980) Ability to override Azure storage endpoint for other regions (China)
- [#1021](https://github.com/thanos-io/thanos/pull/1021) Query API `series` now supports POST method.
- [#939](https://github.com/thanos-io/thanos/pull/939) Query API `query_range` now supports POST method.

### Changed

- [#970](https://github.com/thanos-io/thanos/pull/970) Deprecated `partial_response_disabled` proto field. Added `partial_response_strategy` instead. Both in gRPC and Query API.
  No `PartialResponseStrategy` field for `RuleGroups` by default means `abort` strategy (old PartialResponse disabled) as this is recommended option for Rules and alerts.

  Metrics:

    * Added `thanos_rule_evaluation_with_warnings_total` to Ruler.
    * DNS `thanos_ruler_query_apis*` are now `thanos_ruler_query_apis_*` for consistency.
    * DNS `thanos_querier_store_apis*` are now `thanos_querier_store_apis__*` for consistency.
    * Query Gate `thanos_bucket_store_series*` are now `thanos_bucket_store_series_*` for consistency.
    * Most of thanos ruler metris related to rule manager has `strategy` label.

  Ruler tracing spans:

    * `/rule_instant_query HTTP[client]` is now `/rule_instant_query_part_resp_abort HTTP[client]"` if request is for abort strategy.

- [#1009](https://github.com/thanos-io/thanos/pull/1009): Upgraded Prometheus (~v2.7.0-rc.0 to v2.8.1)  and TSDB (`v0.4.0` to `v0.6.1`) deps.

  Changes that affects Thanos:
   * query:
     * [ENHANCEMENT] In histogram_quantile merge buckets with equivalent le values. #5158.
     * [ENHANCEMENT] Show list of offending labels in the error message in many-to-many scenarios. #5189
     * [BUGFIX] Fix panic when aggregator param is not a literal. #5290
   * ruler:
     * [ENHANCEMENT] Reduce time that Alertmanagers are in flux when reloaded. #5126
     * [BUGFIX] prometheus_rule_group_last_evaluation_timestamp_seconds is now a unix timestamp. #5186
     * [BUGFIX] prometheus_rule_group_last_duration_seconds now reports seconds instead of nanoseconds. Fixes our [issue #1027](https://github.com/thanos-io/thanos/issues/1027)
     * [BUGFIX] Fix sorting of rule groups. #5260
   * store: [ENHANCEMENT] Fast path for EmptyPostings cases in Merge, Intersect and Without.
   * tooling: [FEATURE] New dump command to tsdb tool to dump all samples.
   * compactor:
      * [ENHANCEMENT] When closing the db any running compaction will be cancelled so it doesn't block.
      * [CHANGE] *breaking* Renamed flag `--sync-delay` to `--consistency-delay` [#1053](https://github.com/thanos-io/thanos/pull/1053)

  For ruler essentially whole TSDB CHANGELOG applies between v0.4.0-v0.6.1: https://github.com/prometheus/tsdb/blob/master/CHANGELOG.md

  Note that this was added on TSDB and Prometheus: [FEATURE] Time-ovelapping blocks are now allowed. #370
  Whoever due to nature of Thanos compaction (distributed systems), for safety reason this is disabled for Thanos compactor for now.

- [#868](https://github.com/thanos-io/thanos/pull/868) Go has been updated to 1.12.
- [#1055](https://github.com/thanos-io/thanos/pull/1055) Gossip flags are now disabled by default and deprecated.
- [#964](https://github.com/thanos-io/thanos/pull/964) repair: Repair process now sorts the series and labels within block.
- [#1073](https://github.com/thanos-io/thanos/pull/1073) Store: index cache for requests. It now calculates the size properly (includes slice header), has anti-deadlock safeguard and reports more metrics.

### Fixed

- [#921](https://github.com/thanos-io/thanos/pull/921) `thanos_objstore_bucket_last_successful_upload_time` now does not appear when no blocks have been uploaded so far.
- [#966](https://github.com/thanos-io/thanos/pull/966) Bucket: verify no longer warns about overlapping blocks, that overlap `0s`
- [#848](https://github.com/thanos-io/thanos/pull/848) Compact: now correctly works with time series with duplicate labels.
- [#894](https://github.com/thanos-io/thanos/pull/894) Thanos Rule: UI now correctly shows evaluation time.
- [#865](https://github.com/thanos-io/thanos/pull/865) Query: now properly parses DNS SRV Service Discovery.
- [#889](https://github.com/thanos-io/thanos/pull/889) Store: added safeguard against merging posting groups segfault
- [#941](https://github.com/thanos-io/thanos/pull/941) Sidecar: added better handling of intermediate restarts.
- [#933](https://github.com/thanos-io/thanos/pull/933) Query: Fixed 30 seconds lag of adding new store to query.
- [#962](https://github.com/thanos-io/thanos/pull/962) Sidecar: Make config reloader file writes atomic.
- [#982](https://github.com/thanos-io/thanos/pull/982) Query: now advertises Min & Max Time accordingly to the nodes.
- [#1041](https://github.com/thanos-io/thanos/issues/1038) Ruler is now able to return long time range queries.
- [#904](https://github.com/thanos-io/thanos/pull/904) Compact: Skip compaction for blocks with no samples.
- [#1070](https://github.com/thanos-io/thanos/pull/1070) Downsampling works back again. Deferred closer errors are now properly captured.

## [v0.3.2](https://github.com/thanos-io/thanos/releases/tag/v0.3.2) - 2019.03.04

### Added

- [#851](https://github.com/thanos-io/thanos/pull/851) New read API endpoint for api/v1/rules and api/v1/alerts.
- [#873](https://github.com/thanos-io/thanos/pull/873) Store: fix set index cache LRU

:warning: **WARNING** :warning: #873 fix fixes actual handling of `index-cache-size`. Handling of limit for this cache was
broken so it was unbounded all the time. From this release actual value matters and is extremely low by default. To "revert"
the old behaviour (no boundary), use a large enough value.

### Fixed

- [#833](https://github.com/thanos-io/thanos/issues/833) Store Gateway matcher regression for intersecting with empty posting.
- [#867](https://github.com/thanos-io/thanos/pull/867) Fixed race condition in sidecare between reloader and shipper.

## [v0.3.1](https://github.com/thanos-io/thanos/releases/tag/v0.3.1) - 2019.02.18

### Fixed

- [#829](https://github.com/thanos-io/thanos/issues/829) Store Gateway crashing due to `slice bounds out of range`.
- [#834](https://github.com/thanos-io/thanos/issues/834) Store Gateway matcher regression for `<>` `!=`.


## [v0.3.0](https://github.com/thanos-io/thanos/releases/tag/v0.3.0) - 2019.02.08

### Added

- Support for gzip compressed configuration files before envvar substitution for reloader package.
- `bucket inspect` command for better insights on blocks in object storage.
- Support for [Tencent COS](docs/storage.md#tencent-cos-configuration) object storage.
- Partial Response disable option for StoreAPI and QueryAPI.
- Partial Response disable button on Thanos UI
- We have initial docs for goDoc documentation!
- Flags for Querier and Ruler UIs: `--web.route-prefix`, `--web.external-prefix`, `--web.prefix-header`. Details [here](docs/components/query.md#expose-ui-on-a-sub-path)

### Fixed

- [#649](https://github.com/thanos-io/thanos/issues/649) - Fixed store label values api to add also external label values.
- [#396](https://github.com/thanos-io/thanos/issues/396) - Fixed sidecar logic for proxying series that has more than 2^16 samples from Prometheus.
- [#732](https://github.com/thanos-io/thanos/pull/732) - Fixed S3 authentication sequence. You can see new sequence enumerated [here](https://github.com/thanos-io/thanos/blob/master/docs/storage.md#aws-s3-configuration)
- [#745](https://github.com/thanos-io/thanos/pull/745) - Fixed race conditions and edge cases for Thanos Querier fanout logic.
- [#651](https://github.com/thanos-io/thanos/issues/651) - Fixed index cache when asked buffer size is bigger than cache max size.

### Changed

- [#529](https://github.com/thanos-io/thanos/pull/529) Massive improvement for compactor. Downsampling memory consumption was reduce to only store labels and single chunks per each series.
- Qurerier UI: Store page now shows the store APIs per component type.
- Prometheus and TSDB deps are now up to date with ~2.7.0 Prometheus version. Lot's of things has changed. See details [here #704](https://github.com/thanos-io/thanos/pull/704) Known changes that affects us:
    - prometheus/prometheus/discovery/file
      - [ENHANCEMENT] Discovery: Improve performance of previously slow updates of changes of targets. #4526
      - [BUGFIX] Wait for service discovery to stop before exiting #4508 ??
    - prometheus/prometheus/promql:
      - **[ENHANCEMENT] Subqueries support. #4831**
      - [BUGFIX] PromQL: Fix a goroutine leak in the lexer/parser. #4858
      - [BUGFIX] Change max/min over_time to handle NaNs properly. #438
      - [BUGFIX] Check label name for `count_values` PromQL function. #4585
      - [BUGFIX] Ensure that vectors and matrices do not contain identical label-sets. #4589
      - [ENHANCEMENT] Optimize PromQL aggregations #4248
      - [BUGFIX] Only add LookbackDelta to vector selectors #4399
      - [BUGFIX] Reduce floating point errors in stddev and related functions #4533
    - prometheus/prometheus/rules:
      - New metrics exposed! (prometheus evaluation!)
      - [ENHANCEMENT] Rules: Error out at load time for invalid templates, rather than at evaluation time. #4537
    - prometheus/tsdb/index: Index reader optimizations.
- Thanos store gateway flag for sync concurrency (`block-sync-concurrency` with `20` default, so no change by default)
- S3 provider:
  - Added `put_user_metadata` option to config.
  - Added `insecure_skip_verify` option to config.

### Deprecated

- Tests against Prometheus below v2.2.1. This does not mean *lack* of support for those. Only that we don't tests the compatibility anymore. See [#758](https://github.com/thanos-io/thanos/issues/758) for details.

## [v0.2.1](https://github.com/thanos-io/thanos/releases/tag/v0.2.1) - 2018.12.27

### Added

- Relabel drop for Thanos Ruler to enable replica label drop and alert deduplication on AM side.
- Query: Stores UI page available at `/stores`.

![](./docs/img/query_ui_stores.png)

### Fixed

- Thanos Rule Alertmanager DNS SD bug.
- DNS SD bug when having SRV results with different ports.
- Move handling of HA alertmanagers to be the same as Prometheus.
- Azure iteration implementation flaw.

## [v0.2.0](https://github.com/thanos-io/thanos/releases/tag/v0.2.0) - 2018.12.10

Next Thanos release adding support to new discovery method, gRPC mTLS and two new object store providers (Swift and Azure).

Note lots of necessary breaking changes in flags that relates to bucket configuration.

### Deprecated

- *breaking*: Removed all bucket specific flags as we moved to config files:
    - --gcs-bucket=\<bucket\>
    - --s3.bucket=\<bucket\>
    - --s3.endpoint=\<api-url\>
    - --s3.access-key=\<key\>
    - --s3.insecure
    - --s3.signature-version2
    - --s3.encrypt-sse
    - --gcs-backup-bucket=\<bucket\>
    - --s3-backup-bucket=\<bucket\>
- *breaking*: Removed support of those environment variables for bucket:
    * S3_BUCKET
    * S3_ENDPOINT
    * S3_ACCESS_KEY
    * S3_INSECURE
    * S3_SIGNATURE_VERSION2
- *breaking*: Removed provider specific bucket metrics e.g `thanos_objstore_gcs_bucket_operations_total` in favor of of generic bucket operation metrics.

### Changed

- *breaking*: Added `thanos_` prefix to memberlist (gossip) metrics. Make sure to update your dashboards and rules.
- S3 provider:
  - Set `"X-Amz-Acl": "bucket-owner-full-control"` metadata for s3 upload operation.

### Added

- Support for heterogeneous secure gRPC on StoreAPI.
- Handling of scalar result in rule node evaluating rules.
- Flag `--objstore.config-file` to reference to the bucket configuration file in yaml format. Detailed information can be found in document [storage](docs/storage.md).
- File service discovery for StoreAPIs:
- In `thanos rule`, static configuration of query nodes via `--query`
- In `thanos rule`, file based discovery of query nodes using `--query.file-sd-config.files`
- In `thanos query`, file based discovery of store nodes using `--store.file-sd-config.files`
- `/-/healthy` endpoint to Querier.
- DNS service discovery to static and file based configurations using the `dns+` and `dnssrv+` prefixes for the respective lookup. Details [here](docs/service-discovery.md)
- `--cluster.disable` flag to disable gossip functionality completely.
- Hidden flag to configure max compaction level.
- Azure Storage.
- OpenStack Swift support.
- Thanos Ruler `thanos_rule_loaded_rules` metric.
- Option for JSON logger format.

### Fixed

- Issue whereby the Proxy Store could end up in a deadlock if there were more than 9 stores being queried and all returned an error.
- Ruler tracing causing panics.
- GatherIndexStats panics on duplicated chunks check.
- Clean up of old compact blocks on compact restart.
- Sidecar too frequent Prometheus reload.
- `thanos_compactor_retries_total` metric not being registered.

## [v0.1.0](https://github.com/thanos-io/thanos/releases/tag/v0.1.0) - 2018.09.14

Initial version to have a stable reference before [gossip protocol removal](/docs/proposals/201809_gossip-removal.md).

### Added

- Gossip layer for all components.
- StoreAPI gRPC proto.
- TSDB block upload logic for Sidecar.
- StoreAPI logic for Sidecar.
- Config and rule reloader logic for Sidecar.
- On-the fly result merge and deduplication logic for Querier.
- Custom Thanos UI (based mainly on Prometheus UI) for Querier.
- Optimized object storage fetch logic for Store.
- Index cache and chunk pool for Store for better memory usage.
- Stable support for Google Cloud Storage object storage.
- StoreAPI logic for Querier to support Thanos federation (experimental).
- Support for S3 minio-based AWS object storage (experimental).
- Compaction logic of blocks from multiple sources for Compactor.
- Optional Compaction fixed retention.
- Optional downsampling logic for Compactor (experimental).
- Rule (including alerts) evaluation logic for Ruler.
- Rule UI with hot rules reload.
- StoreAPI logic for Ruler.
- Basic metric orchestration for all components.
- Verify commands with potential fixes (experimental).
- Compact / Downsample offline commands.
- Bucket commands.
- Downsampling support for UI.
- Grafana dashboards for Thanos components.<|MERGE_RESOLUTION|>--- conflicted
+++ resolved
@@ -17,11 +17,8 @@
 - [#2501](https://github.com/thanos-io/thanos/pull/2501) Query: Gracefully handle additional fields in `SeriesResponse` protobuf message that may be added in the future.
 - [#2568](https://github.com/thanos-io/thanos/pull/2568) Query: Does not close the connection of strict, static nodes if establishing a connection had succeeded but Info() call failed
 - [#2615](https://github.com/thanos-io/thanos/pull/2615) Rule: Fix bugs where rules were out of sync.
-<<<<<<< HEAD
 - [#2614](https://github.com/thanos-io/thanos/pull/2614) Tracing: Disable Elastic APM Go Agent default tracer on initialization to disable the default metric gatherer
-=======
 - [#2548](https://github.com/thanos-io/thanos/pull/2548) Query: Fixed rare cases of double counter reset accounting when querying `rate` with deduplication enabled.
->>>>>>> d1ef032b
 
 ### Added
 
